// Importar polyfills primero
import './polyfills';

import './styles.css';
import React, { useState, useEffect } from 'react';
import ReactDOM from 'react-dom/client';
import { BrowserRouter, Routes, Route, Navigate, useNavigate } from 'react-router-dom';
import Header from './components/Header';
import MainContent from './components/MainContent';
import Footer from './components/Footer';
import IndividualImport from './components/IndividualImport';
import WalletDashboard from './components/WalletDashboard';
import NetworkError from './components/NetworkError';
import { AppState, StoredWallet } from './types';
import { WalletService } from './controller/WalletService';
import { Transaction, NetworkType } from './controller/WalletManager';
import { AnimatePresence } from 'framer-motion';
import { storageService } from './controller/storage.service';
import { QueryClient, QueryClientProvider } from '@tanstack/react-query';
// Importar Firebase Analytics
import { analytics, trackEvent } from './firebase';
import { DEBUG_CONFIG } from './controller/config';

// Ya no es necesario configurar Buffer aquí, ya está en polyfills.ts
// import { Buffer } from 'buffer';
// window.Buffer = Buffer;

const queryClient = new QueryClient();

const App: React.FC = () => {
    const navigate = useNavigate();
    const [state, setState] = useState<AppState>({
        walletAddress: null,
        showTransactions: false
    });
    const [transactions, setTransactions] = useState<Transaction[]>([]);
    const [balance, setBalance] = useState<string>('0');
    const [networkType, setNetworkType] = useState<NetworkType>('shannon');
    const [isMainnet, setIsMainnet] = useState<boolean>(true);
    const [networkError, setNetworkError] = useState<string | null>(null);
    const [walletService] = useState(() => new WalletService());

    // Registrar evento de inicialización de la aplicación
    useEffect(() => {
        trackEvent('app_initialized', {
            timestamp: new Date().toISOString()
        });
    }, []);

    // Función para cargar balance y transacciones
    const loadWalletData = async (address: string) => {
        try {
            DEBUG_CONFIG.log('📊 Loading wallet data for:', address);

            if (!address) {
                DEBUG_CONFIG.error('❌ No wallet address provided to loadWalletData');
                return;
            }

            // Resetear balance a 0 antes de cargar para evitar mostrar el balance anterior
            setBalance('0');

            // Verificar que el walletService esté inicializado
            if (!walletService.getWalletManager()) {
                DEBUG_CONFIG.log('⚠️ WalletManager no inicializado, inicializando...');
                await walletService.init();
            }

            // Cargar balance
            const walletInfo = await walletService.getCurrentWalletInfo();
            let currentBalance = '0';

            if (walletInfo) {
                DEBUG_CONFIG.log(`💰 Balance loaded for ${address}: ${walletInfo.balance}`);
                currentBalance = walletInfo.balance;
                setBalance(currentBalance);
            } else {
                DEBUG_CONFIG.warn(`⚠️ No wallet info returned for address ${address}`);
                // Intentar obtener balance directamente
                const directBalance = await walletService.getBalance(address);
                if (directBalance) {
                    DEBUG_CONFIG.log(`💰 Direct balance loaded: ${directBalance}`);
                    currentBalance = directBalance;
                    setBalance(currentBalance);
                } else {
                    DEBUG_CONFIG.warn('⚠️ No se pudo obtener balance directo');
                    setBalance('0');
                }
            }

            // Cargar transacciones
            try {
                const walletTransactions = await walletService.getTransactions(address);
                setTransactions(walletTransactions);
                DEBUG_CONFIG.log('✅ Transactions loaded:', walletTransactions.length);
            } catch (txError) {
                DEBUG_CONFIG.error('❌ Error loading transactions:', txError);
                setTransactions([]);
            }

            // Disparar evento de actualización para que otros componentes se actualicen
            // Siempre usar el balance actualizado (currentBalance)
            window.dispatchEvent(new CustomEvent('wallet_data_updated', {
                detail: { address, balance: currentBalance }
            }));

        } catch (error) {
            DEBUG_CONFIG.error('❌ Error loading wallet data:', error);
            // En caso de error, mantener valores por defecto
            setBalance('0');
            setTransactions([]);
        }
    };

    // Listener para cambios en storage
    useEffect(() => {
        const handleStorageUpdate = async (event: CustomEvent) => {
            const { key, value } = event.detail;
            DEBUG_CONFIG.log('Storage updated:', key, value);

            // Manejar actualizaciones de wallets Shannon
            if (key === 'shannon_wallet' && value) {
                const walletData = JSON.parse(value);
                if (walletData.parsed?.address) {
                    setState(prev => ({ ...prev, walletAddress: walletData.parsed.address }));
                    setNetworkType('shannon');

                    // SIEMPRE RESPETAR la configuración isMainnet del storage - NUNCA SOBRESCRIBIR
                    const savedIsMainnet = storageService.getSync<boolean>('isMainnet');
                    if (savedIsMainnet !== null && savedIsMainnet !== undefined) {
                        setIsMainnet(savedIsMainnet);
                        DEBUG_CONFIG.log('Shannon wallet updated - RESPECTING saved isMainnet:', savedIsMainnet);
                    } else {
                        // Solo usar TESTNET por defecto si NO HAY configuración previa
                        setIsMainnet(true);
                        await storageService.set('isMainnet', true);
                        DEBUG_CONFIG.log('Shannon wallet updated - using TESTNET default (NO previous config)');
                    }

                    DEBUG_CONFIG.log('Shannon wallet address updated from storage:', walletData.parsed.address);

                    // Navegar al dashboard si no estamos ya ahí
                    if (window.location.pathname !== '/wallet') {
                        navigate('/wallet');
                    }
                }
            }

            // Manejar actualizaciones de wallets Morse
            if (key === 'morse_wallet' && value) {
                const walletData = JSON.parse(value);
                if (walletData.parsed?.address) {
                    setState(prev => ({ ...prev, walletAddress: walletData.parsed.address }));
                    setNetworkType('morse');

                    // MORSE TAMBIÉN RESPETA la configuración isMainnet del storage
                    const savedIsMainnet = await storageService.get<boolean>('isMainnet');
                    if (savedIsMainnet !== null && savedIsMainnet !== undefined) {
                        setIsMainnet(savedIsMainnet);
                        DEBUG_CONFIG.log('Morse wallet updated - RESPECTING saved isMainnet:', savedIsMainnet);
                    } else {
                        // Si no hay configuración previa, usar false como default para Morse
                        setIsMainnet(true);
                        await storageService.set('isMainnet', true);
                        DEBUG_CONFIG.log('Morse wallet updated - using testnet as default (NO previous config)');
                    }

                    DEBUG_CONFIG.log('Morse wallet address updated from storage:', walletData.parsed.address);

                    // Navegar al dashboard
                    if (window.location.pathname !== '/wallet') {
                        navigate('/wallet');
                    }
                }
            }
        };

        window.addEventListener('storage_updated', handleStorageUpdate as unknown as EventListener);

        return () => {
            window.removeEventListener('storage_updated', handleStorageUpdate as unknown as EventListener);
        };
    }, [navigate]);

    // Comprobar si hay una wallet activa al cargar
    useEffect(() => {
        const checkStoredWallets = async () => {
            try {
                // PRIMERO: Cargar configuración de red cacheada ANTES de inicializar walletService
                const cachedIsMainnet = await storageService.get<boolean>('isMainnet');
                const cachedNetworkType = await storageService.get<string>('pokt_network_type') || 'shannon';

                DEBUG_CONFIG.log('🚀 APP INIT - Cached network config:', {
                    isMainnet: cachedIsMainnet,
                    networkType: cachedNetworkType
                });

                // Configurar estado inicial basado en cache
                if (cachedIsMainnet !== null && cachedIsMainnet !== undefined) {
                    setIsMainnet(cachedIsMainnet);
                    DEBUG_CONFIG.log(`📍 Using cached isMainnet: ${cachedIsMainnet}`);
                } else {
                    // Si no hay cache, defaultear a testnet
                    setIsMainnet(false);
                    await storageService.set('isMainnet', true);
                    DEBUG_CONFIG.log('📍 No cached isMainnet - defaulting to testnet');
                }

                // Inicializar el walletService DESPUÉS de configurar el estado
                await walletService.init();

                // Usar storageService en lugar de acceso directo
                const morseWallet = await storageService.get<StoredWallet>('morse_wallet');
                const shannonWallet = await storageService.get<StoredWallet>('shannon_wallet');

                if (morseWallet || shannonWallet) {
                    const lastWallet = morseWallet && shannonWallet
                        ? morseWallet.timestamp > shannonWallet.timestamp
                            ? morseWallet
                            : shannonWallet
                        : morseWallet || shannonWallet;

                    DEBUG_CONFIG.log('Using wallet:', lastWallet);

                    if (lastWallet && lastWallet.parsed?.address) {
                        // USAR DIRECTAMENTE la red guardada en storage
                        const address = lastWallet.parsed.address;
                        const networkFromStorage = lastWallet.network; // morse o shannon

                        // Configurar estado directamente según lo guardado
                        setState(prev => ({ ...prev, walletAddress: address }));
                        setNetworkType(networkFromStorage);

                        // USAR LA CONFIGURACIÓN YA CARGADA (no volver a cargarla)
                        const finalIsMainnet = true; // FORZAR booleano válido
                        DEBUG_CONFIG.log(`📍 Using final config for wallet loading: ${networkFromStorage} ${finalIsMainnet ? 'mainnet' : 'testnet'}`);
                        DEBUG_CONFIG.log(`🔍 DEBUG finalIsMainnet type: ${typeof finalIsMainnet}, value: ${finalIsMainnet}`);

                        // CONFIGURAR WALLETSERVICE con la configuración cacheada
                        if (networkFromStorage === 'morse') {
                            await walletService.switchNetwork('morse', false);
                        } else {
                            await walletService.switchNetwork('shannon', finalIsMainnet);
                        }

                        // Si hay una wallet activa, navegar al dashboard a menos que esté en una página de importación específica
                        const currentPath = window.location.pathname;
                        const isImportPage = currentPath.includes('/import/');
                        const isRootPage = currentPath === '/';

                        // Solo navegar automáticamente si estamos en la página raíz y no es una navegación explícita a import
                        if (isRootPage && !isImportPage) {
                            DEBUG_CONFIG.log('Auto-navigating to wallet dashboard from root page');
                            navigate('/wallet');
                        }

                        // CARGAR DATOS AUTOMÁTICAMENTE para wallets activas
                        if (lastWallet && lastWallet.parsed?.address) {
                            DEBUG_CONFIG.log('📊 Loading data for stored wallet:', lastWallet.parsed.address);
                            // Pequeño delay para permitir que la configuración se complete
                            setTimeout(() => {
                                loadWalletData(lastWallet.parsed.address);
                            }, 500);
                        }
                    }
                }
            } catch (error) {
                DEBUG_CONFIG.error('Error loading wallets:', error);
            }
        };

        checkStoredWallets();
    }, [navigate]);

    const handleWalletImport = async (code: string, password: string, network?: NetworkType, fromStorage = false) => {
        try {
            DEBUG_CONFIG.log('🚀 handleWalletImport START:', {
                codePreview: code.substring(0, 50) + '...',
                network,
                fromStorage
            });

            if (!walletService.getWalletManager()) {
                await walletService.init();
            }

            // Usar el nuevo método que detecta automáticamente la red
            const walletInfo = await walletService.importWallet(code, password, network);
            DEBUG_CONFIG.log('✅ Wallet imported successfully:', walletInfo);

            // Solo guardar en storage si NO viene del storage (evitar loops)
            if (!fromStorage) {
                const storageData = {
                    serialized: code,
                    network: walletInfo.network,
                    timestamp: Date.now(),
                    parsed: { address: walletInfo.address }
                };
                DEBUG_CONFIG.log('💾 Saving to storage:', `${walletInfo.network}_wallet`, storageData);
                await storageService.set(`${walletInfo.network}_wallet`, storageData);
            }

            DEBUG_CONFIG.log('🔄 Updating app state with:', {
                address: walletInfo.address,
                network: walletInfo.network
            });

            setState(prev => ({ ...prev, walletAddress: walletInfo.address }));
            setNetworkType(walletInfo.network);

            // MANTENER la configuración isMainnet del storage si existe
            if (fromStorage) {
                // Cargar isMainnet desde storage si viene del storage
                const savedIsMainnet = await storageService.get<boolean>('isMainnet');
                if (savedIsMainnet !== null && savedIsMainnet !== undefined) {
                    setIsMainnet(savedIsMainnet);
                    DEBUG_CONFIG.log(`💾 Using saved isMainnet from storage: ${savedIsMainnet}`);
                } else {
                    setIsMainnet(walletInfo.isMainnet);
                    DEBUG_CONFIG.log(`🔧 Set isMainnet from walletInfo: ${walletInfo.isMainnet}`);
                }
            } else {
                // Nueva importación - usar el valor detectado y guardarlo
                setIsMainnet(walletInfo.isMainnet);
                DEBUG_CONFIG.log(`🆕 New import - set isMainnet: ${walletInfo.isMainnet}`);
            }

            // Importante: Cargar los datos de la wallet antes de navegar
            await loadWalletData(walletInfo.address);

            // Trigger wallet selector refresh  
            window.dispatchEvent(new CustomEvent('wallets_updated', {
                detail: { type: 'wallet_imported', network: walletInfo.network, address: walletInfo.address }
            }));
            DEBUG_CONFIG.log('✅ Wallet selector refresh event triggered for import');

            // Also trigger migration prerequisites refresh
            window.dispatchEvent(new CustomEvent('migration_check_needed', {
                detail: { type: 'wallet_imported', network: walletInfo.network, address: walletInfo.address }
            }));
            DEBUG_CONFIG.log('✅ Migration prerequisites refresh event triggered for import');

            navigate('/wallet');

            trackEvent('wallet_imported', {
                network_type: walletInfo.network,
                is_mainnet: walletInfo.isMainnet,
                from_storage: fromStorage
            });

            return { address: walletInfo.address, network: walletInfo.network };
        } catch (error) {
            console.error('❌ Error importing wallet:', error);
            const errorMessage = error instanceof Error ? error.message : 'Unknown error';
            // Registrar evento de error en importación
            trackEvent('wallet_import_failed', {
                network_type: network || networkType,
                is_mainnet: isMainnet,
                from_storage: fromStorage,
                error: errorMessage
            });
            DEBUG_CONFIG.error('❌ Error importing wallet:', error);
            throw error;
        }
    };

    const handleCreateWallet = async (password: string, network?: NetworkType) => {
        try {
            DEBUG_CONFIG.log(`🚀 handleCreateWallet: Creating ${network || 'shannon'} wallet...`);
            
            if (!walletService.getWalletManager()) {
                await walletService.init();
            }

<<<<<<< HEAD
            // Asegurar que estamos creando una wallet Shannon (por defecto)
            const targetNetwork = network || 'shannon';
            const targetIsMainnet = false; // Crear como testnet por defecto

            DEBUG_CONFIG.log(`🎯 Target configuration: ${targetNetwork} ${targetIsMainnet ? 'mainnet' : 'testnet'}`);
=======
            trackEvent('wallet_created', {
                network_type: network || networkType,
                is_mainnet: isMainnet
            });
>>>>>>> 25bf82bc

            // Usar el método createWallet del walletService
            const walletInfo = await walletService.createWallet(password, targetNetwork, targetIsMainnet);
            DEBUG_CONFIG.log(`✅ Wallet created:`, walletInfo);

            // Check if we already have an active wallet
            if (!state.walletAddress) {
                // No active wallet - switch to the new wallet (normal first-time flow)
                DEBUG_CONFIG.log('🎯 No active wallet - switching to newly created wallet');
                setState(prev => ({ ...prev, walletAddress: walletInfo.address }));
                setNetworkType(walletInfo.network);
                setIsMainnet(walletInfo.isMainnet);
                
                DEBUG_CONFIG.log(`🔄 App state updated - Address: ${walletInfo.address}, Network: ${walletInfo.network}, IsMainnet: ${walletInfo.isMainnet}`);

                // Load wallet data before navigating
                DEBUG_CONFIG.log('🔄 Loading wallet data for newly created wallet:', walletInfo.address);
                await loadWalletData(walletInfo.address);

                navigate('/wallet');
            } else {
                // Keep the current wallet active but show success message
                DEBUG_CONFIG.log(`🎯 ${targetNetwork.toUpperCase()} wallet created successfully! Address: ${walletInfo.address}`);
                DEBUG_CONFIG.log(`📍 Keeping current ${networkType.toUpperCase()} wallet active: ${state.walletAddress}`);
                DEBUG_CONFIG.log(`💡 You can now switch between wallets using the wallet selector`);
            }

            // Trigger wallet selector refresh (always fire this event)
            window.dispatchEvent(new CustomEvent('wallets_updated', {
                detail: { type: 'wallet_created', network: walletInfo.network, address: walletInfo.address }
            }));
            DEBUG_CONFIG.log('✅ Wallet selector refresh event triggered');

            // Also trigger migration prerequisites refresh
            window.dispatchEvent(new CustomEvent('migration_check_needed', {
                detail: { type: 'wallet_created', network: walletInfo.network, address: walletInfo.address }
            }));
            DEBUG_CONFIG.log('✅ Migration prerequisites refresh event triggered');

            return { address: walletInfo.address, network: walletInfo.network };
        } catch (error) {
<<<<<<< HEAD
            DEBUG_CONFIG.error('❌ Error creating wallet:', error);
=======
            console.error('❌ Error creating wallet:', error);
            const errorMessage = error instanceof Error ? error.message : 'Unknown error';
            setNetworkError(`Error creating wallet: ${errorMessage}`);

            // Registrar evento de error en creación
            trackEvent('wallet_creation_failed', {
                error: errorMessage
            });

            DEBUG_CONFIG.error('Error creating wallet:', error);
>>>>>>> 25bf82bc
            throw error;
        }
    };

    const handleLogout = async (network?: NetworkType) => {
        try {
            DEBUG_CONFIG.log(`🚪 Starting ${network || 'complete'} logout...`);

            if (network) {
                // Network-specific logout
                if (network === 'morse') {
                    // Clear only Morse wallet data
                    await storageService.remove('morse_wallet');
                    await storageService.remove('morse_wallets');
                    DEBUG_CONFIG.log('✅ Morse wallet logout completed');
                } else if (network === 'shannon') {
                    // Clear only Shannon wallet data
                    await storageService.remove('shannon_wallet');
                    await storageService.remove('shannon_wallets');
                    DEBUG_CONFIG.log('✅ Shannon wallet logout completed');
                }

                // If we're currently on the logged out network, clear current state
                if (networkType === network) {
                    setState({ walletAddress: null, showTransactions: false });
                    setBalance('0');
                    setTransactions([]);
                    setNetworkError(null);
                    // Navigate to home page
                    navigate('/');
                }
            } else {
                // Complete logout (fallback for backward compatibility)
                DEBUG_CONFIG.log('🚪 Starting complete logout...');

                // 1. Limpiar el servicio de wallets
                walletService.logout();

                // 2. Limpiar estados locales
                setState({ walletAddress: null, showTransactions: false });
                setBalance('0');
                setTransactions([]);
                setNetworkType('shannon');
                setIsMainnet(false);
                setNetworkError(null);

                // 3. LIMPIAR COMPLETAMENTE TODO EL STORAGE relacionado con wallets
                await storageService.remove('isMainnet');
                await storageService.remove('shannon_wallet');
                await storageService.remove('morse_wallet');
                await storageService.remove('walletAddress');
                await storageService.remove('walletData');
                await storageService.remove('pokt_network_type');
                await storageService.remove('pokt_network');

                // 4. Limpiar cualquier otro dato residual
                const keys = await storageService.keys();
                for (const key of keys) {
                    if (key.includes('wallet') || key.includes('address') || key.includes('network')) {
                        await storageService.remove(key);
                        DEBUG_CONFIG.log(`🧹 Removed storage key: ${key}`);
                    }
                }

                DEBUG_CONFIG.log('✅ Complete logout finished - all wallet data cleared');

                // 5. Navegar a la página principal
                navigate('/');
            }
        } catch (error) {
            DEBUG_CONFIG.error('❌ Error during logout:', error);
            // Asegurar navegación aunque haya errores
            navigate('/');
        }
    };

    return (
        <div className="min-h-screen flex flex-col bg-black text-white">
            <Header
                walletAddress={state.walletAddress}
                onLogout={handleLogout}
                currentNetwork={networkType}
                isMainnet={isMainnet}
                onWalletChange={async (address: string, network: NetworkType, isMainnetSelected?: boolean) => {
                    try {
                        setNetworkError(null);

                        DEBUG_CONFIG.log(`🔄 DIRECT wallet change to: ${address} (${network}) - Mainnet: ${isMainnetSelected}`);

                        // Actualización INMEDIATA del estado - sin esperar
                        setState(prev => ({ ...prev, walletAddress: address }));
                        setNetworkType(network);

                        // USAR DIRECTAMENTE lo que selecciona el usuario - SIN DETECCIÓN
                        if (isMainnetSelected !== undefined) {
                            setIsMainnet(isMainnetSelected);
                            DEBUG_CONFIG.log(`🎯 MANUAL mainnet selection: ${isMainnetSelected} - SAVED TO STORAGE`);
                        } else {
                            // Solo para Shannon cuando no se especifica, usar TESTNET por defecto
                            if (network === 'shannon') {
                                setIsMainnet(true);
                                await storageService.set('isMainnet', true);
                                DEBUG_CONFIG.log(`📍 Shannon TESTNET default (NO manual selection)`);
                            } else {
                                // Morse siempre testnet
                                setIsMainnet(true);
                                await storageService.set('isMainnet', true);
                                DEBUG_CONFIG.log(`🟡 MORSE always testnet - SAVED TO STORAGE`);
                            }
                        }

                        // Actualizar walletManager con la nueva configuración
                        await walletService.switchNetwork(network, isMainnetSelected === true);

                        // Importante: Cargar los datos de la nueva wallet seleccionada
                        DEBUG_CONFIG.log('🔄 Loading wallet data for new selected wallet:', address);
                        await loadWalletData(address);

                        // Guardar la dirección seleccionada en localStorage
                        await storageService.set('walletAddress', address);

                        // Navegar al dashboard si no estamos ya ahí
                        if (window.location.pathname !== '/wallet') {
                            navigate('/wallet');
                        }
                    } catch (error) {
                        DEBUG_CONFIG.error('Error changing wallet:', error);
                        setNetworkError(error instanceof Error ? error.message : 'Error changing wallet');
                    }
                }}
                onNetworkChange={async (network: NetworkType) => {
                    try {
                        setNetworkError(null);

                        DEBUG_CONFIG.log(`🔄 DIRECT network change to: ${network}`);

                        // Verificación RÁPIDA de wallet
                        const storedWallet = await storageService.get<StoredWallet>(`${network}_wallet`);
                        if (!storedWallet || !storedWallet.parsed?.address) {
                            setNetworkError(`No wallet found for ${network} network`);
                            return;
                        }

                        // Actualización INMEDIATA del estado - USAR LA RED SELECCIONADA DIRECTAMENTE
                        const address = storedWallet.parsed.address;
                        setState(prev => ({ ...prev, walletAddress: address }));
                        setNetworkType(network);

                        // MANTENER LA CONFIGURACIÓN ACTUAL DE MAINNET/TESTNET - NO SOBRESCRIBIR
                        if (network === 'morse') {
                            setIsMainnet(true); // Morse siempre testnet
                            await storageService.set('isMainnet', true);
                            DEBUG_CONFIG.log(`🟡 MORSE network selected - always testnet`);
                        } else {
                            // Para Shannon: MANTENER la configuración actual del usuario
                            const currentIsMainnet = await storageService.get<boolean>('isMainnet');
                            if (currentIsMainnet !== null && currentIsMainnet !== undefined) {
                                setIsMainnet(currentIsMainnet);
                                DEBUG_CONFIG.log(`🔵 SHANNON network selected - MAINTAINING user preference: ${currentIsMainnet === true ? 'mainnet' : 'testnet'}`);
                            } else {
                                // Solo si no hay configuración previa, usar TESTNET por defecto
                                setIsMainnet(true);
                                await storageService.set('isMainnet', true);
                                DEBUG_CONFIG.log(`🔵 SHANNON network selected - using TESTNET default (NO previous config)`);
                            }
                        }

                        // Configuración de red DIRECTA
                        // CARGAR EL VALOR REAL de isMainnet desde storage para evitar desincronización
                        const currentStoredIsMainnet = await storageService.get<boolean>('isMainnet');
                        const realIsMainnet = currentStoredIsMainnet !== null ? currentStoredIsMainnet : false;
                        const finalIsMainnet = network === 'morse' ? false : realIsMainnet;
                        DEBUG_CONFIG.log(`🔍 DEBUG NETWORK SWITCH - network: ${network}, state.isMainnet: ${isMainnet}, storage.isMainnet: ${currentStoredIsMainnet}, finalIsMainnet: ${finalIsMainnet}`);
                        if (network === 'morse') {
                            await walletService.switchNetwork('morse', false);
                        } else {
                            await walletService.switchNetwork('shannon', finalIsMainnet);
                        }

                        // Limpiar datos
                        setTransactions([]);

                        // No resetear inmediatamente a 0, mantener balance anterior mientras carga
                        setTransactions([]);

                        // CARGAR AUTOMÁTICAMENTE LOS NUEVOS DATOS
                        await loadWalletData(address);

                        DEBUG_CONFIG.log(`✅ DIRECT network change completed: ${network} with wallet ${address}`);
                    } catch (error) {
                        DEBUG_CONFIG.error('Error changing network:', error);
                        setNetworkError(error instanceof Error ? error.message : 'Error changing network');
                    }
                }}
                onMainnetChange={async (isMainnetSelected: boolean) => {
                    try {
                        DEBUG_CONFIG.log(`🎯 MANUAL mainnet change: ${isMainnetSelected}`);

                        // Actualizar estado inmediatamente
                        setIsMainnet(isMainnetSelected);
                        DEBUG_CONFIG.log(`💾 Mainnet preference saved to storage: ${isMainnetSelected}`);

                        // Reconfigurar la red con la nueva configuración
                        if (networkType !== 'morse') {
                            await walletService.switchNetwork(networkType, isMainnetSelected);
                        }

                        // Limpiar balance y transacciones para forzar recarga
                        setTransactions([]);

                        // CARGAR AUTOMÁTICAMENTE LOS NUEVOS DATOS si hay wallet activa
                        if (state.walletAddress) {
                            await loadWalletData(state.walletAddress);
                        }

                        DEBUG_CONFIG.log(`✅ Mainnet configuration changed to: ${isMainnetSelected === true ? 'MAINNET' : 'TESTNET'}`);
                    } catch (error) {
                        DEBUG_CONFIG.error('Error changing mainnet configuration:', error);
                    }
                }}
            />
            <main className="flex-grow max-w-6xl mx-auto px-4 py-8">
                <Routes>
                    <Route path="/" element={<MainContent onWalletImport={handleWalletImport} />} />

                    <Route path="/wallet" element={
                        (() => {

                            return state.walletAddress ? (
                                <WalletDashboard
                                    key={`${state.walletAddress}-${networkType}-${isMainnet}`}
                                    walletAddress={state.walletAddress}
                                    balance={balance}
                                    transactions={transactions}
                                    network={networkType}
                                    isMainnet={isMainnet}
                                    walletManager={walletService.getWalletManager()}
                                    onLogout={handleLogout}
                                    onNetworkChange={async (network: NetworkType) => {
                                        try {
                                            setNetworkError(null);

                                            // Verificar si existe una wallet para esta red
                                            const storedWallet = await storageService.get<StoredWallet>(`${network}_wallet`);
                                            if (!storedWallet || !storedWallet.parsed?.address) {
                                                setNetworkError(`No wallet found for ${network} network`);
                                                return;
                                            }

                                            // USAR DIRECTAMENTE la red seleccionada - SIN DETECCIÓN
                                            DEBUG_CONFIG.log(`🔄 WalletDashboard: Direct change to ${network} network`);

                                            // Configurar estado directamente
                                            const address = storedWallet.parsed.address;
                                            setState(prev => ({ ...prev, walletAddress: address }));
                                            setNetworkType(network);

                                            // MANTENER LA CONFIGURACIÓN ACTUAL DE MAINNET/TESTNET - NO SOBRESCRIBIR
                                            if (network === 'morse') {
                                                setIsMainnet(true); // Morse siempre testnet
                                                await storageService.set('isMainnet', true);
                                            } else {
                                                // Para Shannon: MANTENER la configuración actual del usuario
                                                const currentIsMainnet = await storageService.get<boolean>('isMainnet');
                                                if (currentIsMainnet !== null && currentIsMainnet !== undefined) {
                                                    setIsMainnet(currentIsMainnet);
                                                    DEBUG_CONFIG.log(`🔵 WalletDashboard: MAINTAINING user preference: ${currentIsMainnet === true ? 'mainnet' : 'testnet'}`);
                                                } else {
                                                    // Solo si no hay configuración previa, usar TESTNET por defecto
                                                    setIsMainnet(true);
                                                    await storageService.set('isMainnet', true);
                                                    DEBUG_CONFIG.log(`🔵 WalletDashboard: using TESTNET default (NO previous config)`);
                                                }
                                            }

                                            // Limpiar datos
                                            setTransactions([]);

                                            // No resetear inmediatamente a 0, mantener balance anterior mientras carga
                                            setTransactions([]);

                                            // CARGAR AUTOMÁTICAMENTE LOS NUEVOS DATOS
                                            await loadWalletData(address);

                                            DEBUG_CONFIG.log(`✅ WalletDashboard: Direct network change to ${network} completed`);
                                        } catch (error) {
                                            DEBUG_CONFIG.error('Error changing network:', error);
                                            setNetworkError(error instanceof Error ? error.message : 'Error changing network');
                                        }
                                    }}
                                    onSend={() => { }}
                                    onReceive={() => { }}
                                    onSwap={() => { }}
                                    onStake={() => { }}
                                    onViewTransactions={() => setState(prev => ({ ...prev, showTransactions: true }))}
                                />
                            ) : (
                                (() => {
                                    return <Navigate to="/" replace />;
                                })()
                            );
                        })()
                    } />

                    <Route path="/import/individual" element={
                        <IndividualImport
                            onWalletImport={handleWalletImport}
                            onCreateWallet={handleCreateWallet}
                            onReturn={() => navigate('/')}
                        />
                    } />

                </Routes>
            </main>
            <Footer />

            <AnimatePresence>
                {networkError && (
                    <NetworkError
                        network={networkType}
                        error={networkError}
                        onRetry={async () => {
                            try {
                                setNetworkError(null);
                                await walletService.switchNetwork(networkType, isMainnet);
                                if (state.walletAddress) {
                                    const walletInfo = await walletService.getCurrentWalletInfo();
                                    if (walletInfo) {
                                        setBalance(walletInfo.balance);
                                        setTransactions(await walletService.getTransactions(walletInfo.address));
                                    }
                                }
                            } catch (error) {
                                setNetworkError(error instanceof Error ? error.message : 'Reconnection error');
                            }
                        }}
                        onSwitchNetwork={async () => {
                            try {
                                setNetworkError(null);
                                await walletService.switchNetwork('shannon', false);
                                setNetworkType('shannon');
                                setIsMainnet(false);
                                if (state.walletAddress) {
                                    const walletInfo = await walletService.getCurrentWalletInfo();
                                    if (walletInfo) {
                                        setBalance(walletInfo.balance);
                                        setTransactions(await walletService.getTransactions(walletInfo.address));
                                    }
                                }
                            } catch (error) {
                                setNetworkError(error instanceof Error ? error.message : 'Error changing network');
                            }
                        }}
                    />
                )}
            </AnimatePresence>
        </div>
    );
};

const root = ReactDOM.createRoot(
    document.getElementById('root') as HTMLElement
);

root.render(
    <BrowserRouter basename="/">
        <QueryClientProvider client={queryClient}>
            <App />
        </QueryClientProvider>
    </BrowserRouter>
); <|MERGE_RESOLUTION|>--- conflicted
+++ resolved
@@ -372,44 +372,36 @@
                 await walletService.init();
             }
 
-<<<<<<< HEAD
             // Asegurar que estamos creando una wallet Shannon (por defecto)
             const targetNetwork = network || 'shannon';
             const targetIsMainnet = false; // Crear como testnet por defecto
 
             DEBUG_CONFIG.log(`🎯 Target configuration: ${targetNetwork} ${targetIsMainnet ? 'mainnet' : 'testnet'}`);
-=======
+
+            // Track wallet creation event
             trackEvent('wallet_created', {
-                network_type: network || networkType,
-                is_mainnet: isMainnet
+                network_type: targetNetwork,
+                is_mainnet: targetIsMainnet
             });
->>>>>>> 25bf82bc
 
             // Usar el método createWallet del walletService
             const walletInfo = await walletService.createWallet(password, targetNetwork, targetIsMainnet);
             DEBUG_CONFIG.log(`✅ Wallet created:`, walletInfo);
 
-            // Check if we already have an active wallet
-            if (!state.walletAddress) {
-                // No active wallet - switch to the new wallet (normal first-time flow)
-                DEBUG_CONFIG.log('🎯 No active wallet - switching to newly created wallet');
-                setState(prev => ({ ...prev, walletAddress: walletInfo.address }));
-                setNetworkType(walletInfo.network);
-                setIsMainnet(walletInfo.isMainnet);
-                
-                DEBUG_CONFIG.log(`🔄 App state updated - Address: ${walletInfo.address}, Network: ${walletInfo.network}, IsMainnet: ${walletInfo.isMainnet}`);
-
-                // Load wallet data before navigating
-                DEBUG_CONFIG.log('🔄 Loading wallet data for newly created wallet:', walletInfo.address);
-                await loadWalletData(walletInfo.address);
-
-                navigate('/wallet');
-            } else {
-                // Keep the current wallet active but show success message
-                DEBUG_CONFIG.log(`🎯 ${targetNetwork.toUpperCase()} wallet created successfully! Address: ${walletInfo.address}`);
-                DEBUG_CONFIG.log(`📍 Keeping current ${networkType.toUpperCase()} wallet active: ${state.walletAddress}`);
-                DEBUG_CONFIG.log(`💡 You can now switch between wallets using the wallet selector`);
-            }
+            // Always switch to the newly created wallet (better UX)
+            DEBUG_CONFIG.log('🎯 Switching to newly created wallet');
+            setState(prev => ({ ...prev, walletAddress: walletInfo.address }));
+            setNetworkType(walletInfo.network);
+            setIsMainnet(walletInfo.isMainnet);
+            
+            DEBUG_CONFIG.log(`🔄 App state updated - Address: ${walletInfo.address}, Network: ${walletInfo.network}, IsMainnet: ${walletInfo.isMainnet}`);
+
+            // Load wallet data before navigating
+            DEBUG_CONFIG.log('🔄 Loading wallet data for newly created wallet:', walletInfo.address);
+            await loadWalletData(walletInfo.address);
+
+            // Always navigate to dashboard after creating a wallet
+            navigate('/wallet');
 
             // Trigger wallet selector refresh (always fire this event)
             window.dispatchEvent(new CustomEvent('wallets_updated', {
@@ -423,11 +415,11 @@
             }));
             DEBUG_CONFIG.log('✅ Migration prerequisites refresh event triggered');
 
+            // Small delay to ensure storage and events have propagated
+            await new Promise(resolve => setTimeout(resolve, 100));
+
             return { address: walletInfo.address, network: walletInfo.network };
         } catch (error) {
-<<<<<<< HEAD
-            DEBUG_CONFIG.error('❌ Error creating wallet:', error);
-=======
             console.error('❌ Error creating wallet:', error);
             const errorMessage = error instanceof Error ? error.message : 'Unknown error';
             setNetworkError(`Error creating wallet: ${errorMessage}`);
@@ -437,8 +429,7 @@
                 error: errorMessage
             });
 
-            DEBUG_CONFIG.error('Error creating wallet:', error);
->>>>>>> 25bf82bc
+            DEBUG_CONFIG.error('❌ Error creating wallet:', error);
             throw error;
         }
     };
